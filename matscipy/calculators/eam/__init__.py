<<<<<<< HEAD
# ======================================================================
# matscipy - Python materials science tools
# https://github.com/libAtoms/matscipy
#
# Copyright (2014) James Kermode, King's College London
#                  Lars Pastewka, Karlsruhe Institute of Technology
#
# This program is free software: you can redistribute it and/or modify
# it under the terms of the GNU General Public License as published by
# the Free Software Foundation, either version 2 of the License, or
# (at your option) any later version.
#
# This program is distributed in the hope that it will be useful,
# but WITHOUT ANY WARRANTY; without even the implied warranty of
# MERCHANTABILITY or FITNESS FOR A PARTICULAR PURPOSE.  See the
# GNU General Public License for more details.
#
# You should have received a copy of the GNU General Public License
# along with this program.  If not, see <http://www.gnu.org/licenses/>.
# ======================================================================
"""Implements the Embedded Atom Method"""

from __future__ import absolute_import

from .calculator import EAM, EAMHessianPrecon
from .io import mix_eam, read_eam, write_eam
from .average_atom import average_potential
=======
#
# Copyright 2014-2015, 2017, 2021 Lars Pastewka (U. Freiburg)
#           2020 Wolfram G. Nöhring (U. Freiburg)
#           2015 Adrien Gola (KIT)
#           2014 James Kermode (Warwick U.)
#
# matscipy - Materials science with Python at the atomic-scale
# https://github.com/libAtoms/matscipy
#
# This program is free software: you can redistribute it and/or modify
# it under the terms of the GNU General Public License as published by
# the Free Software Foundation, either version 2 of the License, or
# (at your option) any later version.
#
# This program is distributed in the hope that it will be useful,
# but WITHOUT ANY WARRANTY; without even the implied warranty of
# MERCHANTABILITY or FITNESS FOR A PARTICULAR PURPOSE.  See the
# GNU General Public License for more details.
#
# You should have received a copy of the GNU General Public License
# along with this program.  If not, see <http://www.gnu.org/licenses/>.
#
"""Implements the Embedded Atom Method"""

from .calculator import EAM
from .io import mix_eam, read_eam, write_eam
from .average_atom import average_potential
>>>>>>> 22f5f075
<|MERGE_RESOLUTION|>--- conflicted
+++ resolved
@@ -1,32 +1,3 @@
-<<<<<<< HEAD
-# ======================================================================
-# matscipy - Python materials science tools
-# https://github.com/libAtoms/matscipy
-#
-# Copyright (2014) James Kermode, King's College London
-#                  Lars Pastewka, Karlsruhe Institute of Technology
-#
-# This program is free software: you can redistribute it and/or modify
-# it under the terms of the GNU General Public License as published by
-# the Free Software Foundation, either version 2 of the License, or
-# (at your option) any later version.
-#
-# This program is distributed in the hope that it will be useful,
-# but WITHOUT ANY WARRANTY; without even the implied warranty of
-# MERCHANTABILITY or FITNESS FOR A PARTICULAR PURPOSE.  See the
-# GNU General Public License for more details.
-#
-# You should have received a copy of the GNU General Public License
-# along with this program.  If not, see <http://www.gnu.org/licenses/>.
-# ======================================================================
-"""Implements the Embedded Atom Method"""
-
-from __future__ import absolute_import
-
-from .calculator import EAM, EAMHessianPrecon
-from .io import mix_eam, read_eam, write_eam
-from .average_atom import average_potential
-=======
 #
 # Copyright 2014-2015, 2017, 2021 Lars Pastewka (U. Freiburg)
 #           2020 Wolfram G. Nöhring (U. Freiburg)
@@ -54,4 +25,3 @@
 from .calculator import EAM
 from .io import mix_eam, read_eam, write_eam
 from .average_atom import average_potential
->>>>>>> 22f5f075

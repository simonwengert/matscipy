"""Manybody calculator definition."""

import numpy as np

from abc import ABC, abstractmethod
from collections import defaultdict
from typing import Mapping
from ...calculators.calculator import MatscipyCalculator
from ...neighbours import Neighbourhood
from ...numpy_tricks import mabincount


# Broacast slices
_c = np.s_[..., np.newaxis]
_cc = np.s_[..., np.newaxis, np.newaxis]
_ccc = np.s_[..., np.newaxis, np.newaxis, np.newaxis]
_cccc = np.s_[..., np.newaxis, np.newaxis, np.newaxis, np.newaxis]

def ein(*args):
    """Optimized einsum."""
    return np.einsum(*args, optimize=True)


class Manybody(MatscipyCalculator):
    """Generic two- and three- body interaction calculator."""

    implemented_properties = [
        'free_energy',
        'energy',
        'stress',
        'forces',
        'hessian',
        'born_constants',
        'nonaffine_forces',
        'birch_coefficients',
    ]

    class Phi(ABC):
        """Define the manybody interaction with pair term ɸ(rᵢⱼ², ξᵢⱼ)."""

        @abstractmethod
        def __call__(self, rsq_p, xi_p):
            """Return ɸ(rᵢⱼ², ξᵢⱼ)."""

        @abstractmethod
        def gradient(self, rsq_p, xi_p):
            """Return [∂₁ɸ(rᵢⱼ², ξᵢⱼ), ∂₂ɸ(rᵢⱼ², ξᵢⱼ)]."""

        @abstractmethod
        def hessian(self, rsq_p, xi_p):
            """Return [∂₁₁ɸ(rᵢⱼ², ξᵢⱼ), ∂₂₂ɸ(rᵢⱼ², ξᵢⱼ), ∂₁₂ɸ(rᵢⱼ², ξᵢⱼ)]."""

    class Theta:
        """Define the three-body term Θ(rᵢⱼ², rᵢₖ², rⱼₖ²)."""

        @abstractmethod
        def __call__(self, R1_p, R2_p, R3_p):
            """Return Θ(rᵢⱼ², rᵢₖ², rⱼₖ²)."""

        @abstractmethod
        def gradient(self, R1_p, R2_p, R3_p):
            """
            Return [∂₁Θ(rᵢⱼ², rᵢₖ², rⱼₖ²),
                    ∂₂Θ(rᵢⱼ², rᵢₖ², rⱼₖ²),
                    ∂₃Θ(rᵢⱼ², rᵢₖ², rⱼₖ²)].
            """

        @abstractmethod
        def hessian(self, R1_p, R2_p, R3_p):
            """
            Return [∂₁₁Θ(rᵢⱼ², rᵢₖ², rⱼₖ²),
                    ∂₂₂Θ(rᵢⱼ², rᵢₖ², rⱼₖ²),
                    ∂₃₃Θ(rᵢⱼ², rᵢₖ², rⱼₖ²),
                    ∂₂₃Θ(rᵢⱼ², rᵢₖ², rⱼₖ²),
                    ∂₁₃Θ(rᵢⱼ², rᵢₖ², rⱼₖ²),
                    ∂₁₂Θ(rᵢⱼ², rᵢₖ², rⱼₖ²)].
            """

    def __init__(self,
                 phi: Mapping[int, Phi],
                 theta: Mapping[int, Theta],
                 neighbourhood: Neighbourhood):
        """Construct with potentials ɸ(rᵢⱼ², ξᵢⱼ) and Θ(rᵢⱼ², rᵢₖ², rⱼₖ²)."""
        super().__init__()

        if isinstance(phi, defaultdict):
            self.phi = phi
        else:
            from .potentials import ZeroPair  # noqa
            self.phi = defaultdict(lambda: ZeroPair())
            self.phi.update(phi)

        self.theta = theta
        self.neighbourhood = neighbourhood

    @staticmethod
    def _assemble_triplet_to_pair(ij_t, values_t, nb_pairs):
        return mabincount(ij_t, values_t, minlength=nb_pairs)

    @staticmethod
    def _assemble_pair_to_atom(i_p, values_p, nb_atoms):
        return mabincount(i_p, values_p, minlength=nb_atoms)

    @staticmethod
    def _assemble_triplet_to_atom(i_t, values_t, nb_atoms):
        return mabincount(i_t, values_t, minlength=nb_atoms)

    def calculate(self, atoms, properties, system_changes):
        """Calculate properties on atoms."""
        super().calculate(atoms, properties, system_changes)

        # Topology information
        i_p, j_p, r_pc = self.neighbourhood.get_pairs(atoms, 'ijD')
        ij_t, ik_t, jk_t, r_tqc = self.neighbourhood.get_triplets(atoms, 'ijkD')
        n_p, n_t = len(i_p), len(i_p[ij_t])
        n = len(atoms)

        # Pair and triplet types
        t_p = self.neighbourhood.pair_type(
            *(atoms.numbers[i] for i in (i_p, j_p))
        )
        t_t = self.neighbourhood.triplet_type(
            *(atoms.numbers[i] for i in (i_p[ij_t], j_p[ij_t], j_p[ik_t]))
        )

        # Squared distances
        rsq_p = np.sum(r_pc**2, axis=-1)
        rsq_tq = np.sum(r_tqc**2, axis=-1)

        # Three-body potential data
        theta_t = np.zeros(n_t)
        dtheta_qt = np.zeros((3, n_t))

        for t in np.unique(t_t):
            m = t_t == t  # type mask
            R = rsq_tq[m].T  # distances squared

            # Computing energy and gradient
            theta_t[m] = self.theta[t](*R)
            dtheta_qt[:, m] = self.theta[t].gradient(*R)

        # Aggregating xi
        xi_p = self._assemble_triplet_to_pair(ij_t, theta_t, n_p)

        # Pair potential data
        phi_p = np.zeros(n_p)
        dphi_cp = np.zeros((2, n_p))

        for t in np.unique(t_p):
            m = t_p == t  # type mask

            phi_p[m] = self.phi[t](rsq_p[m], xi_p[m])
            dphi_cp[:, m] = self.phi[t].gradient(rsq_p[m], xi_p[m])

        # Energy
        epot = 0.5 * phi_p.sum()

        # Forces
        dpdxi = dphi_cp[1]

        # compute dɸ/dxi * dΘ/dRX * rX
        dpdxi_dtdRX_rX = ein('t,qt,tqc->tqc', dpdxi[ij_t], dtheta_qt, r_tqc)
        dpdR_r = dphi_cp[0][_c] * r_pc  # compute dɸ/dR * r

        # Assembling triplet force contribution for each pair in triplet
        f_nc = sum(
            self._assemble_triplet_to_atom(i, dpdxi_dtdRX_rX[:, a], n)
            - self._assemble_triplet_to_atom(j, dpdxi_dtdRX_rX[:, a], n)

            # Loop of pairs in the ijk triplet
            for a, (i, j) in enumerate([(i_p[ij_t], j_p[ij_t]),   # ij pair
                                        (i_p[ik_t], j_p[ik_t]),   # ik pair
                                        (j_p[ij_t], j_p[ik_t])])  # jk pair
        )

        # Assembling the pair force contributions
        f_nc += self._assemble_pair_to_atom(i_p, dpdR_r, n) \
            - self._assemble_pair_to_atom(j_p, dpdR_r, n)

        # Stresses
        s_cc = ein('tXi,tXj->ij', dpdxi_dtdRX_rX, r_tqc)  # outer + sum triplets
        s_cc += ein('pi,pj->ij', dpdR_r, r_pc)  # outer + sum pairs
        s_cc *= 1 / atoms.get_volume()

        # Update results
        self.results.update(
            {
                "energy": epot,
                "free_energy": epot,
                "stress": s_cc,
                "forces": f_nc,
            }
        )

    def get_born_elastic_constants(self, atoms):
        """
        Compute the Born (affine) elastic constants.
        """
        if self.atoms is None:
            self.atoms = atoms

        # Topology information
        i_p, j_p, r_pc = self.neighbourhood.get_pairs(atoms, 'ijD')
        ij_t, ik_t, jk_t, r_tqc = self.neighbourhood.get_triplets(atoms, 'ijkD')
        n_p, n_t = len(i_p), len(i_p[ij_t])
        n = len(atoms)

        # Pair and triplet types
        t_p = self.neighbourhood.pair_type(
            *(atoms.numbers[i] for i in (i_p, j_p))
        )
        t_t = self.neighbourhood.triplet_type(
            *(atoms.numbers[i] for i in (i_p[ij_t], j_p[ij_t], j_p[ik_t]))
        )

        # Squared distances
        rsq_p = np.sum(r_pc**2, axis=-1)
        rsq_tq = np.sum(r_tqc**2, axis=-1)

        # Three-body potential data
        theta_t = np.zeros(n_t)
        dtheta_qt = np.zeros((3, n_t))
        ddtheta_qt = np.zeros((6, n_t))

        for t in np.unique(t_t):
            m = t_t == t  # type mask
            R = rsq_tq[m].T  # distances squared

            # Computing energy and gradient
            theta_t[m] = self.theta[t](*R)
            dtheta_qt[:, m] = self.theta[t].gradient(*R)
            ddtheta_qt[:, m] = self.theta[t].hessian(*R)

        # Aggregating xi
        xi_p = self._assemble_triplet_to_pair(ij_t, theta_t, n_p)

        # Pair potential data
        phi_p = np.zeros(n_p)
        dphi_cp = np.zeros((2, n_p))
        ddphi_cp = np.zeros((3, n_p))

        for t in np.unique(t_p):
            m = t_p == t  # type mask

            phi_p[m] = self.phi[t](rsq_p[m], xi_p[m])
            dphi_cp[:, m] = self.phi[t].gradient(rsq_p[m], xi_p[m])
            ddphi_cp[:, m] = self.phi[t].hessian(rsq_p[m], xi_p[m])

        C_cccc = np.zeros((3,3,3,3))

        # Term 1 vanishes

        # Term 2
        ddpddR = ddphi_cp[0]
        C_cccc += (ddpddR[_cccc] * ein('pa,pb,pm,pn->pabmn', r_pc, r_pc, r_pc, r_pc)).sum(axis=0)

        # Term 3
        dpdxi = dphi_cp[1][ij_t]
        C_cccc += (
            dpdxi[_cccc] *
            (
              ddtheta_qt[0][_cccc] * ein('ta,tb,tm,tn->tabmn', r_tqc[:, 0], r_tqc[:, 0], r_tqc[:, 0], r_tqc[:, 0]) \
            + ddtheta_qt[1][_cccc] * ein('ta,tb,tm,tn->tabmn', r_tqc[:, 1], r_tqc[:, 1], r_tqc[:, 1], r_tqc[:, 1]) \
            + ddtheta_qt[2][_cccc] * ein('ta,tb,tm,tn->tabmn', r_tqc[:, 2], r_tqc[:, 2], r_tqc[:, 2], r_tqc[:, 2]) \
            + ddtheta_qt[3][_cccc] * (ein('ta,tb,tm,tn->tabmn', r_tqc[:, 2], r_tqc[:, 2], r_tqc[:, 1], r_tqc[:, 1]) \
                                    + ein('ta,tb,tm,tn->tabmn', r_tqc[:, 1], r_tqc[:, 1], r_tqc[:, 2], r_tqc[:, 2])) \
            + ddtheta_qt[4][_cccc] * (ein('ta,tb,tm,tn->tabmn', r_tqc[:, 0], r_tqc[:, 0], r_tqc[:, 2], r_tqc[:, 2]) \
                                    + ein('ta,tb,tm,tn->tabmn', r_tqc[:, 2], r_tqc[:, 2], r_tqc[:, 1], r_tqc[:, 1])) \
            + ddtheta_qt[5][_cccc] * (ein('ta,tb,tm,tn->tabmn', r_tqc[:, 0], r_tqc[:, 0], r_tqc[:, 1], r_tqc[:, 1]) \
                                    + ein('ta,tb,tm,tn->tabmn', r_tqc[:, 1], r_tqc[:, 1], r_tqc[:, 0], r_tqc[:, 0]))
            )
            ).sum(axis=0)

        # Term 4
        ddpdRdxi = ddphi_cp[2][ij_t]
        C_cccc += (ddpdRdxi[_cccc] *
                      (dtheta_qt[0][_cccc] * (ein('ta,tb,tm,tn->tabmn', r_tqc[:, 0], r_tqc[:, 0], r_tqc[:, 0], r_tqc[:, 0]) \
                                         + ein('ta,tb,tm,tn->tabmn', r_tqc[:, 0], r_tqc[:, 0], r_tqc[:, 0], r_tqc[:, 0])) \
                     + dtheta_qt[1][_cccc] * (ein('ta,tb,tm,tn->tabmn', r_tqc[:, 0], r_tqc[:, 0], r_tqc[:, 1], r_tqc[:, 1]) \
                                         + ein('ta,tb,tm,tn->tabmn', r_tqc[:, 1], r_tqc[:, 1], r_tqc[:, 0], r_tqc[:, 0]) ) \
                     + dtheta_qt[2][_cccc] * (ein('ta,tb,tm,tn->tabmn', r_tqc[:, 0], r_tqc[:, 0], r_tqc[:, 2], r_tqc[:, 2]) \
                                         + ein('ta,tb,tm,tn->tabmn', r_tqc[:, 2], r_tqc[:, 2], r_tqc[:, 0], r_tqc[:, 0]) ) \
                      )
                ).sum(axis=0)

        # Term 5
        ddpddxi = ddphi_cp[1]
        # Replace later!
        dtdRx_rXrX = self._assemble_triplet_to_pair(ij_t,
                         dtheta_qt[0][_cc] * ein('ta,tb->tab', r_tqc[:, 0], r_tqc[:, 0]) \
                       + dtheta_qt[1][_cc] * ein('ta,tb->tab', r_tqc[:, 1], r_tqc[:, 1]) \
                       + dtheta_qt[2][_cc] * ein('ta,tb->tab', r_tqc[:, 2], r_tqc[:, 2]), n_p)
        C_cccc += (ddpddxi[_cccc] * ein('pab,pmn->pabmn', dtdRx_rXrX, dtdRx_rXrX)).sum(axis=0)

<<<<<<< HEAD
        return 2 * C_cccc / atoms.get_volume()
=======
        return 2 * C_cccc / atoms.get_volume()

    def get_nonaffine_forces(self, atoms):
        """
        Non-affine forces
        """
        pass

    def get_hessian(self, atoms):
        """
        Hessian
        """
        pass
>>>>>>> 8afb3ac6
<|MERGE_RESOLUTION|>--- conflicted
+++ resolved
@@ -292,10 +292,7 @@
                        + dtheta_qt[2][_cc] * ein('ta,tb->tab', r_tqc[:, 2], r_tqc[:, 2]), n_p)
         C_cccc += (ddpddxi[_cccc] * ein('pab,pmn->pabmn', dtdRx_rXrX, dtdRx_rXrX)).sum(axis=0)
 
-<<<<<<< HEAD
         return 2 * C_cccc / atoms.get_volume()
-=======
-        return 2 * C_cccc / atoms.get_volume()
 
     def get_nonaffine_forces(self, atoms):
         """
@@ -307,5 +304,4 @@
         """
         Hessian
         """
-        pass
->>>>>>> 8afb3ac6
+        pass